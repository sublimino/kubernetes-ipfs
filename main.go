--- conflicted
+++ resolved
@@ -345,11 +345,7 @@
 	outputErr := make(chan bool, numNodes)
 	for _, idx := range nodeIndices {
 		// Hand this channel to the pod runner and let it fill the queue
-<<<<<<< HEAD
-		runInPodAsync(pods.Items[j-1].Metadata.Name, step.CMD, env, step.Timeout, outputStrings, outputErr)
-=======
 		runInPodAsync(pods.Items[idx-1].Metadata.Name, step.CMD, env, step.Timeout, outputStrings, outputErr)
->>>>>>> dddd60dd
 	}
 	// Iterate through the queue to pull out results one-by-one
 	// These may be out of order, but is there a better way to do this? Do we need them in order?
