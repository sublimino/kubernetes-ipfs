package main

import (
	"bytes"
	"encoding/json"
	"errors"
	"fmt"
	"io/ioutil"
	"math/rand"
	"os"
	"os/exec"
	"regexp"
	"strconv"
	"strings"
	"time"
	"math/rand"

	"github.com/davecgh/go-spew/spew"
	"github.com/fatih/color"

	yaml "gopkg.in/yaml.v2"
)

// DEBUG decides if we should have debug output enabled or not
var DEBUG = false

var DEPLOYMENT_NAME = "go-ipfs-stress"

const (
	random     = "RANDOM"
	sequential = "SEQUENTIAL"
	even       = "EVEN"
	weighted   = "WEIGHTED"
)

// Summary is
type Summary struct {
	Start      time.Time
	End        time.Time
	Successes  int
	Failures   int
	TestsToRun int
	TestsRan   int
	Timeouts   int
}

// Output is
type Output struct {
	Line     int    `yaml:"line"`
	SaveTo   string `yaml:"save_to"`
	AppendTo string `yaml:"append_to"`
}

// Assertion is
type Assertion struct {
	Line            int    `yaml:"line"`
	ShouldBeEqualTo string `yaml:"should_be_equal_to"`
}

// For is the iteration structure
// determining how many iterations of a step are run
type For struct {
	/* BOUND to iterate from 1 to number, internal array variable name to iterate over array */
	IterStructure string `yaml:"iter_structure"`
	Number        int    `yaml:"number"` // Valid for BOUND
}

// Step is
type Step struct {
	Name string `yaml:"name"`

	/* Old style selection remains supported */
	OnNode  int `yaml:"on_node"`
	EndNode int `yaml:"end_node"`
	/* New style selection */
	Selection *Selection `yaml:"selection"`
	For       *For       `yaml:"for"`

	CMD         string      `yaml:"cmd"`
	Timeout     int         `yaml:"timeout"`
	Outputs     []Output    `yaml:"outputs"`
	Inputs      []string    `yaml:"inputs"`
	Assertions  []Assertion `yaml:"assertions"`
	WriteToFile string      `yaml:"write_to_file"`
}

/* Selection is used to pick nodes for running commands
each step takes a selection object which allows
   tests to specify nodes in 2 ways

   1: Select nodes by range like with OnNode EndNode
      - Can choose Start and End
      - Can choose Number, and Number of random nodes will run
      **Example**
      selection:
        range:
          order: SEQUENTIAL
          start: 1
          end: 10


   2: Select percentage of nodes to run
      - Can choose Start, Percentage (run 30 % of nodes starting at node 2)
      - Can choose Percentage (run 30 % of nodes choosing at random)
      **Example**
      selection:
        percent:
          order: RANDOM
          percent: 33

	    In addition both percentage and range selections can specify
	 subsets of nodes over which the percents and ranges are calculated
	 The subset partitions are declared earlier in the config using a
	 SubsetPartition.  A partition must be specified to use the subset
	 field within a selection.  Example 1 will run on 1 random node of
	 subset 1 and subset 5, example 2 will run on 50% of the nodes in
	 subset 3.
	    **Example 1**
	    selection:
	    	subset: [1, 5]
	    	range:
	    		order: RANDOM
	    		number: 1

	    **Example 2**
	    selection:
	    	subset: [3]
	    	percent:
	    		order: SEQUENTIAL
	    		start: 1
	    		percent: 50
*/
type Selection struct {
	Range   *Range   `yaml:"range"`
	Percent *Percent `yaml:"percent"`
	Subsets []int    `yaml:"subset"`
}

/* Range is a selection method to choose a sequence of nodes.  The
   range can be sequential, in which case the start and end node
   index must be specified.  The range can also be random, in which
   case the number of nodes must be specified
*/
type Range struct {
	Order  string `yaml:"order"`  /* RANDOM or SEQUENTIAL */
	Start  int    `yaml:"start"`  /* Valid for SEQUENTIAL */
	End    int    `yaml:"end"`    /* Valid for SEQUENTIAL */
	Number int    `yaml:"number"` /* Valid for RANDOM */
}

/* Percent is a selection method used to choose a percentage of the
   total nodes.  Order can either be random or sequential.  Sequential
   percentages begin at a start node and choose the given number of
   nodes in order from the start inclusive.  Random percentages simply
   choose a number of random nodes that make up the given percentage.
   Percentages truncate down.  For example 50% of 5 nodes selects 2.
*/
type Percent struct {
	Order   string `yaml:"order"`   /* RANDOM or SEQUENTIAL */
	Start   int    `yaml:"start"`   /* Valid for SEQUENTIAL */
	Percent int    `yaml:"percent"` /* Valid for RANDOM */
}

// Config is
type Config struct {
	Nodes           int              `yaml:"nodes"`
	Selector        string           `yaml:"selector"`
	Times           int              `yaml:"times"`
	GraceShutdown   time.Duration    `yaml:"grace_shutdown"`
	Expected        Expected         `yaml:"expected"`
	SubsetPartition *SubsetPartition `yaml:"subset_partition"`
}

/* SubsetParition controls the partitioning of the nodes into
   distinct, non-overlapping subsets that can be specified by index
   in steps of the test to select nodes for running commands.
   SubsetPartition's PartitionType, or weighting specifies whether
   the partition splits the nodes into even groups or groups of
   nodes proportional to different percentages.  SubsetPartitions Order
   specifies whether nodes to fill the different subsets will be chosen
   sequentially or at random.  Even partitions must specify the total
   number of partitions, and weighted partitions must specify a list of
   the different percentages of nodes in each partition.
*/
type SubsetPartition struct {
	PartitionType    string `yaml:"partition_type"`    /* Either EVEN or WEIGHTED */
	Order            string `yaml:"order"`             /* Either RANDOM or SEQUENTIAL */
	Percents         []int  `yaml:"percents"`          /* Valid for WEIGHTED */
	NumberPartitions int    `yaml:"number_partitions"` /* Valid for EVEN */
}

// Expected is
type Expected struct {
	Successes int `yaml:"successes"`
	Failures  int `yaml:"failures"`
	Timeouts  int `yaml:"timeouts"`
}

// Test is
type Test struct {
	Name   string `yaml:"name"`
	Config Config `yaml:"config"`
	Steps  []Step `yaml:"steps"`
}

// Pod is
type Pod struct {
	Metadata struct {
		Name string `json:"name"`
	} `json:"metadata"`
	Status struct {
		Phase string `json:"phase"`
	} `json:"status"`
}

// GetPodsOutput is
type GetPodsOutput struct {
	Items []Pod `json:"items"`
}

func fatal(i interface{}) {
	fmt.Fprintln(os.Stderr, i)
	os.Exit(1)
}

func init() {
	rand.Seed(time.Now().UTC().UnixNano())
}

func main() {
	if len(os.Args) != 2 {
		fmt.Println("Usage: ", os.Args[0], "<testfile>")
		os.Exit(1)
	}
	filePath := os.Args[1]
	debug("## Loading " + filePath)

	test, err := readTestFile(filePath)
	if err != nil {
		fatal(err)
	}

	subsetPartition, err := partition(test.Config)
	if err != nil {
		fatal(err)
	}

	if err := validate(test, subsetPartition); err != nil {
		fatal(err)
	}
	summary := RunTests(test, subsetPartition)
	PrintResults(summary, test)
}

func readTestFile(filePath string) (Test, error) {
	var test Test
	fileData, err := ioutil.ReadFile(filePath)
	if err != nil {
		return test, err
	}

	if err := yaml.Unmarshal([]byte(fileData), &test); err != nil {
		return test, err
	}

	debug("Configuration:")
	debugSpew(test)
	return test, nil
}

func validate(test Test, subsetPartition map[int][]int) error {
	/* Include call to partition nodes into subsets if the partition field is included in the
	   config.  subsetPartion is nil if it is not included in config.  Tests must include this
	   in the config in order to use the subset selection method to choose nodes later on during
	   testing  */

	err := validateSelections(test.Steps, subsetPartition, test.Config)
	if err != nil {
		color.Red("## Step selections did not validate")
		return err
	}
	return nil
}

func RunTests(test Test, subsetPartition map[int][]int) (summary Summary) {
	summary.TestsToRun = test.Config.Times
	summary.Start = time.Now()
	var err error
	for i := 0; i < test.Config.Times; i++ {
		color.Cyan("## Running test '" + test.Name + "'")
		if err != nil {
			fatal(err)
		}

		// We'll check for running pods.
		// In the event we ask the controller to scale, and the pods are just still starting
		// e.g. If someone cancels the scale-up and restarts right after, then it'll just keep
		// on doing the same thing.
		running_nodes, err := getRunningPods(&test.Config)
		if err != nil {
			fatal(err)
		}
		if test.Config.Nodes > running_nodes {
			fmt.Println("Not enough nodes running. Scaling up...")
			err := scaleTo(&test.Config)
			if err != nil {
				fatal(err)
			}
		}

		pods, err := getPods(&test.Config) // Get the pod list after a scale-up
		color.Cyan("## Using " + strconv.Itoa(test.Config.Nodes) + " nodes for this test")
		env := make([]string, 0)
		envArrays := make(map[string][]string)
		for _, step := range test.Steps {
			numIters := getStepIterations(step, envArrays)
			for iter := 0; iter < numIters; iter++ {
				nodeIndices := selectNodes(step, test.Config, subsetPartition)
				env, envArrays = handleStep(*pods, &step, &summary, env, envArrays, nodeIndices, iter)
			}
		}
		summary.TestsRan = summary.TestsRan + 1
	}
	return summary
}

func PrintResults(summary Summary, test Test) {
	fmt.Println(time.Now().String())
	fmt.Println("Now waiting for " + test.Config.GraceShutdown.String() + " seconds before shutdown...")
	time.Sleep(test.Config.GraceShutdown * time.Second)
	summary.End = time.Now()
	printSummary(summary)
	os.Exit(evaluateOutcome(summary, test.Config.Expected)) // Returns success on all tests to OS; this allows for test scripting.
}

func getSubsetBounds(subset int, numSubsets int, numNodes int) (int, int) {
	var offset1 int
	if (((subset - 1) * numNodes) % numSubsets) > 0 {
		offset1 = 1
	} else {
		offset1 = 0
	}
	startNode := 1 + (subset-1)*numNodes/numSubsets + offset1

	var offset2 int
	if ((subset * numNodes) % numSubsets) > 0 {
		offset2 = 1
	} else {
		offset2 = 0
	}
	endNode := subset*numNodes/numSubsets + offset2

	return startNode, endNode
}

<<<<<<< HEAD
func handleStep(pods GetPodsOutput, step *Step, summary *Summary, env []string, envArrays map[string][]string, nodeIndices []int) ([]string, map[string][]string) {
	color.Blue("### Running step %s on nodes %v", step.Name, nodeIndices)
	if len(step.Inputs) != 0 {
		for _, input := range step.Inputs {
			color.Blue("### Getting variable " + input)
		}
	}
	color.Magenta("$ %s", step.CMD)
<<<<<<< HEAD
	numNodes := len(nodeIndices)

=======
func getStepIterations(step Step, envArrays map[string][]string) int {
>>>>>>> 2602c340
	/* Determine number of iterations */
	var numIters int
	if step.For == nil {
		numIters = 1
	} else if step.For.IterStructure == "BOUND" {
		numIters = step.For.Number
	} else { /* Iterating over an array */
		numIters = len(envArrays[step.For.IterStructure])
	}
	return numIters
}

func handleStep(pods GetPodsOutput, step *Step, summary *Summary, env []string, envArrays map[string][]string, nodeIndices []int, iter int) ([]string, map[string][]string) {
	color.Blue("### Running step %s on nodes %v", step.Name, nodeIndices)
	if len(step.Inputs) != 0 {
		for _, input := range step.Inputs {
			color.Blue("### Getting variable " + input)
		}
	}
	color.Magenta("$ %s", step.CMD)
	numNodes := len(nodeIndices)

	/* Find all array variables used and add to environment */

	r, _ := regexp.Compile("([a-zA-Z_][a-zA-Z0-9_]*)\\[(%s|%i)\\]")
	regexRaw := r.FindAllStringSubmatch(step.CMD, -1)
	arrayVars := make([]string, 0)
	for _, raw := range regexRaw {
		arrayVars = append(arrayVars, raw[1])
	}

	tmpEnv := env
	for _, arrayName := range arrayVars {
		// Go from envArray table at given index to a string defining a bash array
		bashString := arrayName + "=("
		for _, s := range envArrays[arrayName] {
			bashString += "'" + s + "' "
		}
		bashString += ")"
		tmpEnv = append(tmpEnv, bashString)
	}

	color.Magenta("Running parallel on %d nodes on iteration %d.", numNodes, iter)
	// Command search and replace for index references into array (%i/%s) and
	r1, _ := regexp.Compile("\\[%s\\]")
	r2, _ := regexp.Compile("\\[%i\\]")

	// Initialize a channel with depth of number of nodes we're testing on simultaneously
	outputStrings := make(chan []string, numNodes)
	outputErr := make(chan bool, numNodes)
	for _, idx := range nodeIndices {
		command := r1.ReplaceAllString(step.CMD, "["+strconv.Itoa(idx-1)+"]")
		command = r2.ReplaceAllString(command, "["+strconv.Itoa(iter)+"]")
		// Hand this channel to the pod runner and let it fill the queue
		runInPodAsync(pods.Items[idx-1].Metadata.Name, command, tmpEnv, step.Timeout, outputStrings, outputErr)
	}
	// Iterate through the queue to pull out results one-by-one
	// These may be out of order, but is there a better way to do this? Do we need them in order?
	for j := 0; j < numNodes; j++ {
		out := <-outputStrings
		err := <-outputErr
		if err {
			summary.Timeouts++
			continue // skip handling the output or other assertions since it timed out.
		}
		if len(step.WriteToFile) != 0 {
			errWrite := ioutil.WriteFile(step.WriteToFile, []byte(strings.Join(out, "\n")), 0664)
			if errWrite != nil {
				color.Red("Failed to write output file: %s", err)
			}
		}
		if len(step.Outputs) != 0 {
			for index, output := range step.Outputs {
				if index >= len(out) {
					color.Red("Not enough lines in output. Skipping")
					break
				}
				line := out[index]
				if output.SaveTo != "" {
					color.Magenta("### Saving output from line %d to variable %s: %s", output.Line, output.SaveTo, line)
					env = append(env, output.SaveTo+"=\""+line+"\"")
				} else if output.AppendTo != "" {
					color.Magenta("### Appending output from line %d to array variable %s: %s", output.Line, output.AppendTo, line)
					array, ok := envArrays[output.AppendTo]
					if !ok {
						envArrays[output.AppendTo] = make([]string, 0)
					}
					envArrays[output.AppendTo] = append(array, line)
				}
			}
		}
		if len(step.Assertions) != 0 {
			for _, assertion := range step.Assertions {
				if assertion.Line >= len(out) {
					color.Red("Not enough lines in output.Skipping assertions")
					break
				}
				lineToAssert := out[assertion.Line]
				value := ""
				// Find an env that matches the ShouldBeEqualTo variable
				// i.e. RESULT="abc abc" matches ShouldBeEqualTo: RESULT
				// value becomes then abc abc (without quotes)
				for _, e := range env {
					rex := regexp.MustCompile(
						fmt.Sprintf("^%s=\"(.*)\"$",
							assertion.ShouldBeEqualTo))
					found := rex.FindStringSubmatch(e)
					if len(found) == 2 && found[1] != "" {
						value = found[1]
						break
					}
				}
				// If nothing was found in the environment,
				// assume its a literal
				if value == "" {
					value = assertion.ShouldBeEqualTo
				}
				if lineToAssert != value {
					color.Set(color.FgRed)
					fmt.Println("Assertion failed!")
					fmt.Printf("Actual value=%s\n", lineToAssert)
					fmt.Printf("Expected value=%s\n\n", value)
					color.Unset()
					summary.Failures = summary.Failures + 1
				} else {
					summary.Successes = summary.Successes + 1
					color.Green("Assertion Passed")
				}
			}
		}
	}
	return env, envArrays
}

func getPods(cfg *Config) (*GetPodsOutput, error) {
	// Only return pods that match our deployment.
	cmd := exec.Command("kubectl", "get", "pods", "--output=json", "--selector="+cfg.Selector)

	out := new(bytes.Buffer)
	errout := new(bytes.Buffer)
	cmd.Stdout = out
	cmd.Stderr = errout

	err := cmd.Run()
	if err != nil {
		return nil, fmt.Errorf("get pods error: %s %s %s", err, errout.String(), out.String())
	}

	pods := new(GetPodsOutput)
	err = json.Unmarshal(out.Bytes(), pods)
	if err != nil {
		return nil, err
	}

	return pods, nil
}

func getRunningPods(cfg *Config) (int, error) {
	pods, err := getPods(cfg)
	if err != nil {
		return 0, fmt.Errorf("%s\n", err)
	}
	current_number_running := 0
	for _, pod := range pods.Items {
		if pod.Status.Phase == "Running" {
			current_number_running++
		}
	}
	return current_number_running, nil
}

// Scale the k8s deployment to the size required for the tests.
func scaleTo(cfg *Config) error {
	number := cfg.Nodes
	fmt.Printf("Scaling in progress...\n")
	cmd := exec.Command("kubectl", "scale", "--replicas="+strconv.Itoa(number), "deployment/"+DEPLOYMENT_NAME)
	errbuf := new(bytes.Buffer)
	cmd.Stderr = errbuf
	err := cmd.Run()
	if err != nil {
		return fmt.Errorf(errbuf.String())
	}
	// Wait until the pods are in "ready" state
	number_running := 0
	for number_running < number {
		number_running, err = getRunningPods(cfg)
		if err != nil {
			return err
		}
		fmt.Printf("\tContainers running (current/target): (%d/%d)\n", number_running, number)
		time.Sleep(time.Duration(3) * time.Second)
	}
	fmt.Println("Scale complete")
	return nil
}

func runInPodAsync(name string, cmdToRun string, env []string, timeout int, chanStrings chan []string, chanTimeout chan bool) {
	go func() {
		var lines []string
		defer func() {
			chanStrings <- lines
		}()
		envString := ""
		for _, e := range env {
			envString += e + " "
		}
		if envString != "" {
			envString = envString + "&& "
		}
		cmd := exec.Command("kubectl", "exec", name, "-t", "--", "bash", "-c", envString+cmdToRun)
		var out bytes.Buffer
		var errout bytes.Buffer
		cmd.Stdout = &out
		cmd.Stderr = &errout
		cmd.Start()
		timeout_reached := false

		// Handle timeouts
		if timeout != 0 {
			timer := time.AfterFunc(time.Duration(timeout)*time.Second, func() {
				cmd.Process.Kill()
				timeout_reached = true
				color.Set(color.FgRed)
				fmt.Println("Command timed out after", timeout, "seconds")
				color.Unset()
			})
			cmd.Wait()
			timer.Stop()
		} else {
			cmd.Wait()
		}

		if errout.String() != "" {
			fmt.Println(errout.String())
		}
		lines = strings.Split(out.String(), "\n")
		// Feed our output into the channel.
		//fmt.Println(name, "Waiting on chan_line")
		chanStrings <- lines
		//fmt.Println(name, "Waiting on chan_timeout")
		chanTimeout <- timeout_reached
		//fmt.Println(name, "GoRoutine Complete")

	}()
}



func selectNodes(step Step, config Config, subsetPartition map[int][]int) []int {
	var nodes []int
	switch {
	case step.Selection == nil:
		nodes = selectNodesFromOnStep(step)
	default: /* step.Selection != nil */
		nodes = selectNodesFromSelection(step, config, subsetPartition)
	}
	return nodes
}

func selectNodesFromSelection(step Step, config Config, subsetPartition map[int][]int) []int {
	var nodes []int
	switch {
	case step.Selection.Range != nil && step.Selection.Subsets == nil:
		nodes = selectNodesRange(step, config, makeRange(1, config.Nodes))
	case step.Selection.Range != nil && step.Selection.Subsets != nil:
		nodes = selectNodesRange(step, config, subsetPartition[step.Selection.Subsets[0]])
		for _, subset := range step.Selection.Subsets[1:] {
			nodes = append(nodes, selectNodesRange(step, config, subsetPartition[subset])...)
		}
	case step.Selection.Percent != nil && step.Selection.Subsets == nil:
		nodes = selectNodesPercent(step, config, makeRange(1, config.Nodes))
	case step.Selection.Percent != nil && step.Selection.Subsets != nil:
		nodes = selectNodesPercent(step, config, subsetPartition[step.Selection.Subsets[0]])
		for _, subset := range step.Selection.Subsets[1:] {
			nodes = append(nodes, selectNodesPercent(step, config, subsetPartition[subset])...)
		}
	}
	return nodes
}

func selectNodesFromOnStep(step Step) []int {
	if step.EndNode == 0 {
		selected := make([]int, 1)
		selected[0] = step.OnNode
		return selected
	}
	return makeRange(step.OnNode, step.EndNode)
}

func selectNodesRange(step Step, config Config, nodes []int) []int {
	var selection []int
	switch step.Selection.Range.Order {
	case sequential:
		start := step.Selection.Range.Start - 1
		end := step.Selection.Range.End - 1
		selection = getRange(nodes, start, end)
	case random:
		selection = shuffle(nodes)[0:step.Selection.Range.Number]
	}
	return selection
}

func selectNodesPercent(step Step, config Config, nodes []int) []int {
	var selection []int
	percent := step.Selection.Percent.Percent
	numNodes := int((float64(percent) / 100.0) * float64(len(nodes)))
	switch step.Selection.Percent.Order {
	case sequential:
		start := step.Selection.Percent.Start - 1
		end := step.Selection.Percent.Start - 2 + numNodes
		selection = getRange(nodes, start, end)
	case random:
		selection = shuffle(nodes)[0:numNodes]
	}
	return selection
}

func validateError(stepNum int, errorStr string) error {
	return errors.New(fmt.Sprintf(errorStr+" on test step %d", stepNum))
}

func validateSelections(steps []Step, subsetPartition map[int][]int, config Config) error {
	for idx, step := range steps {
		/* Exactly one of on_node or selection per step */
		if step.OnNode <= 0 && step.Selection == nil {
			return validateError(idx, "No selection method")
		}
		if step.OnNode > 0 && step.Selection != nil {
			return validateError(idx, "Two node selection methods")
		}
		if step.OnNode > 0 {
			continue
		}
		/* Selection specific verification */
		switch {
		/* If method is selection, exactly one selection format is used */
		case step.Selection.Range == nil && step.Selection.Percent == nil:
			return validateError(idx, "No selection method")
		case step.Selection.Range != nil && step.Selection.Percent != nil:
			return validateError(idx, "Two selection formats")
		case step.Selection.Subsets != nil:
			if subsetPartition == nil {
				return validateError(idx, "Subset specified without specifying partion in header")
			}
			if len(step.Selection.Subsets) > len(subsetPartition) || max(step.Selection.Subsets) > len(subsetPartition) {
				return validateError(idx, "Subset specifies too many partitions")
			}
			if !allPositive(step.Selection.Subsets) {
				return validateError(idx, "Subset specifies invalid partition index")
			}

		case step.Selection.Range != nil:
			/* Parameters to validate for each subset */
			checkLengths := make([]int, 0)
			if step.Selection.Subsets == nil {
				checkLengths = append(checkLengths, config.Nodes)
			} else {
				for _, subset := range step.Selection.Subsets {
					checkLengths = append(checkLengths, len(subsetPartition[subset]))
				}
			}
			switch step.Selection.Range.Order {
			case sequential:
				for i := range checkLengths {
					if step.Selection.Range.Start <= 0 ||
						step.Selection.Range.End-step.Selection.Range.Start+1 > checkLengths[i] ||
						step.Selection.Range.End > checkLengths[i] {
						return validateError(idx, "Invalid range")
					}
				}
			case random:
				for i := range checkLengths {
					if step.Selection.Range.Number > checkLengths[i] {
						return validateError(idx, "Invalid range")
					}
				}
			default:
				return validateError(idx, "Invalid order, must be SEQUENTIAL of RANDOM")
			}
		case step.Selection.Percent != nil:
			percent := step.Selection.Percent.Percent
			if percent > 100 || percent < 0 {
				return validateError(idx, "Invalid percent")
			}
			/* Parameters to validate for each subset */
			checkLengths := make([]int, 0)
			numNodes := make([]int, 0)
			if step.Selection.Subsets == nil {
				checkLengths = append(checkLengths, config.Nodes)
				numNodes = append(numNodes, int((float64(percent)/100.0)*float64(config.Nodes)))
			} else {
				for _, subset := range step.Selection.Subsets {
					checkLengths = append(checkLengths, len(subsetPartition[subset]))
					numNodes = append(numNodes, int((float64(percent)/100.0)*float64(len(subsetPartition[subset]))))
				}
			}
			switch step.Selection.Percent.Order {
			case sequential:
				for i := range checkLengths {
					if step.Selection.Percent.Start-1+numNodes[i] > checkLengths[i] || step.Selection.Percent.Start < 1 {
						return validateError(idx, "Invalid start position")
					}
				}
			case random: /* No checks needed */
			default:
				return validateError(idx, "Invalid order, must be SEQUENTIAL of RANDOM")
			}
		}
	}
	return nil
}

func partition(config Config) (map[int][]int, error) {
	if config.SubsetPartition == nil {
		return nil, nil
	}
	partitionMap := make(map[int][]int)
	var err error
	switch config.SubsetPartition.Order {
	case sequential:
		switch config.SubsetPartition.PartitionType {
		case even:
			err = seqEvenPartition(partitionMap, config.SubsetPartition.NumberPartitions, config.Nodes)
		case weighted:
			err = seqWeightedPartition(partitionMap, config.SubsetPartition.Percents, config.Nodes)
		default:
			err = errors.New("Partition has invalid partition weighting")
		}
	case random:
		switch config.SubsetPartition.PartitionType {
		case even:
			err = randEvenPartition(partitionMap, config.SubsetPartition.NumberPartitions, config.Nodes)
		case weighted:
			err = randWeightedPartition(partitionMap, config.SubsetPartition.Percents, config.Nodes)
		default:
			err = errors.New("Partition has invalid partition weighting ")
		}
	default:
		err = errors.New("Partition has invalid ordering")
	}
	if err != nil {
		color.Red("## Failed to parse subset partition: " + err.Error())
		return partitionMap, err
	}
	return partitionMap, nil
}

func seqEvenPartition(partitionMap map[int][]int, numSubsets int, numNodes int) error {
	for i := 1; i <= numSubsets; i++ {
		startNode, endNode := getSubsetBounds(i, numSubsets, numNodes)
		partitionMap[i] = makeRange(startNode, endNode)
	}
	return nil
}

func randEvenPartition(partitionMap map[int][]int, numSubsets int, numNodes int) error {
	sample := onePerm(numNodes)
	for i := 1; i <= numSubsets; i++ {
		startNode, endNode := getSubsetBounds(i, numSubsets, numNodes)
		partitionMap[i] = sample[startNode-1 : endNode]
	}
	return nil
}

func weightedPartition(partitionMap map[int][]int, percents []int, numNodes int, random bool) error {
	/* Get all of the node nums for each partition, then spread
	   out leftovers from rounding among the earliest subsets */
	if len(percents) > numNodes {
		return errors.New("More partitions than number of nodes")
	}
	/* Calculate size of each partitions */
	partitionSize := make([]int, 0)
	var size, sum, percentSum, leftovers, acc int
	sum = 0
	percentSum = 0
	for _, percent := range percents {
		size = int((float64(percent) / 100.0) * float64(numNodes))
		percentSum += percent
		sum += size
		partitionSize = append(partitionSize, size)
	}

	if percentSum != 100 {
		return errors.New("Total subset percentages does not add to 100")
	}

	/* Calculate indices of nodes in partition, accounting for rounding error */
	leftovers = numNodes - sum
	acc = 0
	var sample []int
	if random {
		sample = onePerm(numNodes)
	} else { /* sequential */
		sample = makeRange(1, numNodes)
	}
	for i, size := range partitionSize {
		if leftovers > 0 {
			leftovers--
			size++
		}
		partitionMap[i+1] = sample[acc : acc+size]
		acc = acc + size
	}
	return nil
}

func seqWeightedPartition(partitionMap map[int][]int, percents []int, numNodes int) error {
	return weightedPartition(partitionMap, percents, numNodes, false)
}

func randWeightedPartition(partitionMap map[int][]int, percents []int, numNodes int) error {
	return weightedPartition(partitionMap, percents, numNodes, true)
}

func debug(str string) {
	debugEnvVar := os.Getenv("DEBUG")
	if debugEnvVar != "" {
		fmt.Println(str)
	}
}

func debugSpew(thing interface{}) {
	debugEnvVar := os.Getenv("DEBUG")
	if debugEnvVar != "" {
		spew.Dump(thing)
	}
}

func printSummary(summary Summary) {
	fmt.Println("============================")
	fmt.Println("== Test Summary")
	fmt.Println("===============")
	fmt.Println("==")
	fmt.Println("== Started: " + summary.Start.String())
	fmt.Println("== Ended: " + summary.End.String())
	fmt.Println("==")
	successes := strconv.Itoa(summary.Successes)
	failures := strconv.Itoa(summary.Failures)
	timeouts := strconv.Itoa(summary.Timeouts)
	fmt.Println("== Successes: " + successes + "/" + failures + " (success/failure)")
	fmt.Println("== Timeouts: " + timeouts)

	// Get the grafana service dynamically; this will work even for real k8s deployments instead of just minikube
	var port_out bytes.Buffer
	port_cmd := exec.Command("kubectl", "get", "service", "grafana", "--namespace=monitoring", "-o", "jsonpath='{.spec.ports[0].nodePort}'")
	port_cmd.Stdout = &port_out
	port_cmd.Run()
	// Ignore this error for now... We handle it in address_cmd

	var address_out bytes.Buffer
	address_cmd := exec.Command("kubectl", "get", "nodes", "-o", "jsonpath='{.items[0].status.addresses[?(@.type == \"InternalIP\")].address}'")
	address_cmd.Stdout = &address_out
	if address_cmd.Run() != nil {
		// Use fallback address, we weren't able to get the
		address := strings.Replace(address_out.String(), "'", "", -1)
		port := strings.Replace(port_out.String(), "'", "", -1)

		metricsLink := fmt.Sprintf("http://%s:%s", address, port)
		metricsLink += "/dashboard/db/kubernetes-pod-resources?from=" + unixToStr(summary.Start.Unix()) + "&to=" + unixToStr(summary.End.Unix())
		fmt.Println("==")
		fmt.Println("== Metrics: " + metricsLink)
	}
}

func evaluateOutcome(summary Summary, expected Expected) int {
	if summary.Successes != expected.Successes || summary.Failures != expected.Failures || summary.Timeouts != expected.Timeouts {
		color.Set(color.FgRed)
		fmt.Println("Expectations were not met")
		color.Unset()
		return 1
	}

	color.Set(color.FgGreen)
	fmt.Println("Expectations were met")
	color.Unset()
	return 0
}

func unixToStr(i int64) string {
	return strconv.FormatInt(i, 10) + "000"
}

func makeRange(min, max int) []int {
	a := make([]int, max-min+1)
	for i := range a {
		a[i] = min + i
	}
	return a
}

func getRange(raw []int, start int, end int) []int {
	ret := make([]int, end-start+1)
	copy(ret, raw[start:end+1])
	return ret
}

func onePerm(N int) []int {
	ret := rand.Perm(N)
	for i := 0; i < len(ret); i++ {
		ret[i]++
	}
	return ret
}

func shuffle(ints []int) []int {
	shuffled := make([]int, len(ints))
	idxs := rand.Perm(len(ints))
	for i, shufi := range idxs {
		shuffled[i] = ints[shufi]
	}
	return shuffled
}

/* Calculate max of an array of positive integers */
func max(ints []int) int {
	ret := 0
	for _, num := range ints {
		if num > ret {
			ret = num
		}
	}
	return ret
}

func allPositive(ints []int) bool {
	for _, num := range ints {
		if num <= 0 {
			return false
		}
	}
	return true
}<|MERGE_RESOLUTION|>--- conflicted
+++ resolved
@@ -353,21 +353,8 @@
 	return startNode, endNode
 }
 
-<<<<<<< HEAD
-func handleStep(pods GetPodsOutput, step *Step, summary *Summary, env []string, envArrays map[string][]string, nodeIndices []int) ([]string, map[string][]string) {
-	color.Blue("### Running step %s on nodes %v", step.Name, nodeIndices)
-	if len(step.Inputs) != 0 {
-		for _, input := range step.Inputs {
-			color.Blue("### Getting variable " + input)
-		}
-	}
-	color.Magenta("$ %s", step.CMD)
-<<<<<<< HEAD
-	numNodes := len(nodeIndices)
-
-=======
+
 func getStepIterations(step Step, envArrays map[string][]string) int {
->>>>>>> 2602c340
 	/* Determine number of iterations */
 	var numIters int
 	if step.For == nil {
