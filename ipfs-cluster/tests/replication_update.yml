name: Change replication factor of items
config:
  nodes: 5
  selector: app=ipfs-cluster
  times: 1
  expected:
    successes: 22
steps:
  - name: add random stuff to ipfs
    on_node: 1
    cmd: "head -c 100 /dev/urandom | base64 | ipfs add -q"
    outputs:
    - line: 0
      save_to: HASH
  - name: add to ipfs cluster
    on_node: 1
    cmd: "ipfs-cluster-ctl pin add $HASH && sleep 1"
  - name: change replication factor to 1
    on_node: 2
    cmd: "ipfs-cluster-ctl pin add -r 1 $HASH && sleep 1"
  - name: check that it is only replicated in 1 node
    on_node: 1
    end_node: 5
    cmd: "ipfs-cluster-ctl --enc json status $HASH
        | jq -r '.peer_map | .[].status' | sort | uniq -c | sed 's/^ *//'"
    assertions:
      - line: 0
        should_be_equal_to: "1 pinned"
      - line: 1
        should_be_equal_to: "5 remote"
  - name: change replication factor to 3
    on_node: 2
    cmd: "ipfs-cluster-ctl pin add -r 3 $HASH && sleep 1"
  - name: check that it is only replicated in 3 node
    on_node: 1
    end_node: 5
    cmd: "ipfs-cluster-ctl --enc json status $HASH
        | jq -r '.peer_map | .[].status' | sort | uniq -c | sed 's/^ *//'"
    assertions:
      - line: 0
        should_be_equal_to: "3 pinned"
      - line: 1
        should_be_equal_to: "3 remote"
  - name: change replication to 100000 and expect error
    on_node: 1
<<<<<<< HEAD
    cmd: ipfs-cluster-ctl --enc json pin add -r 1000000 $HASH | jq .code
=======
    cmd: "ipfs-cluster-ctl --enc json pin add -r 1000000 $HASH | jq .code"
>>>>>>> dddd60dd
    assertions:
      - line: 0
        should_be_equal_to: "500"
  - name: change replication to -1
    on_node: 3
    cmd: "ipfs-cluster-ctl pin add -r -1 $HASH"
  - name: check that it is pinned everywhere
    on_node: 1
    cmd: "ipfs-cluster-ctl --enc json status $HASH
        | jq -r '.peer_map | .[].status' | sort | uniq -c | sed 's/^ *//'"
    assertions:
      - line: 0
        should_be_equal_to: "6 pinned"<|MERGE_RESOLUTION|>--- conflicted
+++ resolved
@@ -43,11 +43,7 @@
         should_be_equal_to: "3 remote"
   - name: change replication to 100000 and expect error
     on_node: 1
-<<<<<<< HEAD
-    cmd: ipfs-cluster-ctl --enc json pin add -r 1000000 $HASH | jq .code
-=======
     cmd: "ipfs-cluster-ctl --enc json pin add -r 1000000 $HASH | jq .code"
->>>>>>> dddd60dd
     assertions:
       - line: 0
         should_be_equal_to: "500"
